#!/usr/bin/env python3

# This file is Copyright (c) 2020 Florent Kermarrec <florent@enjoy-digital.fr>
# This file is Copyright (c) 2020 Dolu1990 <charles.papon.90@gmail.com>
# License: BSD

import argparse

from migen import *

from litex.build.generic_platform import *
from litex.build.sim import SimPlatform
from litex.build.sim.config import SimConfig

from litex.soc.integration.soc import SoCRegion
from litex.soc.integration.soc_core import *
from litex.soc.integration.builder import *

from litedram.modules import MT41K128M16
from litedram.phy.model import SDRAMPHYModel
from litedram.core.controller import ControllerSettings

from litex.tools.litex_sim import get_sdram_phy_settings

from vexriscv_smp import VexRiscvSMP

# IOs ----------------------------------------------------------------------------------------------
_io = [
    ("sys_clk", 0, Pins(1)),
    ("sys_rst", 0, Pins(1)),
    ("serial", 0,
        Subsignal("source_valid", Pins(1)),
        Subsignal("source_ready", Pins(1)),
        Subsignal("source_data",  Pins(8)),

        Subsignal("sink_valid", Pins(1)),
        Subsignal("sink_ready", Pins(1)),
        Subsignal("sink_data",  Pins(8)),
    ),
]

# Platform -----------------------------------------------------------------------------------------

class Platform(SimPlatform):
    def __init__(self):
        SimPlatform.__init__(self, "SIM", _io)

# SoCSMP -------------------------------------------------------------------------------------------

class SoCSMP(SoCCore):
<<<<<<< HEAD
    def __init__(self, cpu_count, init_memories=False):
        # Cluster configs ---------------------------------------------------------------------
        VexRiscvSMP.litedram_width = 128
        VexRiscvSMP.ibus_width = 64
        VexRiscvSMP.dbus_width = 64
        VexRiscvSMP.coherent_dma = False

        # -------------------------------------------------------------------------------------------
=======
    def __init__(self, cpu_variant, init_memories=False, with_sdcard=False):
>>>>>>> 72e9c46a
        platform     = Platform()
        sys_clk_freq = int(100e6)

        sdram_init = []
        if init_memories:
            sdram_init = get_mem_data({
                "images/fw_jump.bin": "0x00f00000",
                "images/Image":       "0x00000000",
                "images/dtb"  :       "0x00ef0000",
                "images/rootfs.cpio": "0x01000000",
                }, "little")

        # SoCCore ----------------------------------------------------------------------------------
        SoCCore.__init__(self, platform, clk_freq=sys_clk_freq,
            cpu_type                 = "vexriscv", cpu_variant="default", cpu_cls=VexRiscvSMP,
            uart_name                = "sim",
            integrated_rom_size      = 0x8000,
            integrated_main_ram_size = 0x00000000)
        self.platform.name = "sim"
        self.add_constant("SIM")
        self.add_constant("config_cpu_count", cpu_count) # for dts generation

        # PLIC ------------------------------------------------------------------------------------
        self.bus.add_slave("plic", self.cpu.plicbus, region=SoCRegion(origin=0xf0C00000, size=0x400000, cached=False))
        interrupt_map = {**SoCCore.interrupt_map, **{
            "uart":       1,
        }}

        # CLINT ------------------------------------------------------------------------------------
        self.bus.add_slave("clint", self.cpu.cbus, region=SoCRegion(origin=0xf0010000, size=0x10000, cached=False))

        # CRG --------------------------------------------------------------------------------------
        self.submodules.crg = CRG(platform.request("sys_clk"))

        # SDRAM ------------------------------------------------------------------------------------
        phy_settings = get_sdram_phy_settings(
            memtype    = "DDR3",
            data_width = 16,
            clk_freq   = 100e6)
        self.submodules.sdrphy = SDRAMPHYModel(
            module    = MT41K128M16(100e6, "1:4"),
            settings  = phy_settings,
            clk_freq  = 100e6,
            init      = sdram_init)
        self.add_sdram("sdram",
            phy                     = self.sdrphy,
            module                  = MT41K128M16(100e6, "1:4"),
            origin                  = self.mem_map["main_ram"],
            controller_settings     = ControllerSettings(
                cmd_buffer_buffered = False,
                with_auto_precharge = True
            )
        )
        if init_memories:
            self.add_constant("MEMTEST_BUS_SIZE",  0) # Skip test if memory is initialized to avoid
            self.add_constant("MEMTEST_ADDR_SIZE", 0) # corrumpting the content.
            self.add_constant("MEMTEST_DATA_SIZE", 0)
            self.add_constant("ROM_BOOT_ADDRESS", 0x40f00000) # Jump to fw_jump.bin
        else:
            self.add_constant("MEMTEST_BUS_SIZE",  4096)
            self.add_constant("MEMTEST_ADDR_SIZE", 4096)
            self.add_constant("MEMTEST_DATA_SIZE", 4096)

        # SDCard -----------------------------------------------------------------------------------
        if with_sdcard:
            self.add_sdcard("sdcard", use_emulator=True)

# Build --------------------------------------------------------------------------------------------

def main():
    parser = argparse.ArgumentParser(description="Linux on LiteX-VexRiscv Simulation")

    VexRiscvSMP.args_fill(parser)
    parser.add_argument("--cpu-count",            default=2,               help="")
    parser.add_argument("--sdram-init",           action="store_true",     help="Init SDRAM with Linux images")
    parser.add_argument("--with-sdcard",          action="store_true",     help="Enable SDCard support")
    parser.add_argument("--trace",                action="store_true",     help="Enable VCD tracing")
    parser.add_argument("--trace-start",          default=0,               help="Cycle to start VCD tracing")
    parser.add_argument("--trace-end",            default=-1,              help="Cycle to end VCD tracing")
    parser.add_argument("--opt-level",            default="O3",            help="Compilation optimization level")
    args = parser.parse_args()

    VexRiscvSMP.args_read(args)

    sim_config = SimConfig(default_clk="sys_clk")
    sim_config.add_module("serial2console", "serial")

    for i in range(2):
<<<<<<< HEAD
        soc = SoCSMP(args.cpu_count, args.sdram_init and i!=0)
=======
        soc = SoCSMP(args.cpu_variant, args.sdram_init and i!=0, args.with_sdcard)
>>>>>>> 72e9c46a
        builder = Builder(soc,
            compile_gateware = i!=0,
            csr_json         = "build/sim/csr.json")
        builder.build(sim_config=sim_config,
            run         = i!=0,
            opt_level   = args.opt_level,
            trace       = args.trace,
            trace_start = int(args.trace_start),
            trace_end   = int(args.trace_end),
            trace_fst   = 1)
        os.chdir("../")
        if i == 0:
            os.system("./json2dts.py build/sim/csr.json > build/sim/dts") # FIXME
            os.system("dtc -O dtb -o images/dtb build/sim/dts")           # FIXME
            os.system("cp verilog/*.bin build/sim/gateware/")

if __name__ == "__main__":
    main()<|MERGE_RESOLUTION|>--- conflicted
+++ resolved
@@ -48,18 +48,14 @@
 # SoCSMP -------------------------------------------------------------------------------------------
 
 class SoCSMP(SoCCore):
-<<<<<<< HEAD
-    def __init__(self, cpu_count, init_memories=False):
+    def __init__(self, cpu_count, init_memories=False, with_sdcard=False):
         # Cluster configs ---------------------------------------------------------------------
         VexRiscvSMP.litedram_width = 128
         VexRiscvSMP.ibus_width = 64
         VexRiscvSMP.dbus_width = 64
-        VexRiscvSMP.coherent_dma = False
+        VexRiscvSMP.coherent_dma = with_sdcard
 
         # -------------------------------------------------------------------------------------------
-=======
-    def __init__(self, cpu_variant, init_memories=False, with_sdcard=False):
->>>>>>> 72e9c46a
         platform     = Platform()
         sys_clk_freq = int(100e6)
 
@@ -76,7 +72,7 @@
         SoCCore.__init__(self, platform, clk_freq=sys_clk_freq,
             cpu_type                 = "vexriscv", cpu_variant="default", cpu_cls=VexRiscvSMP,
             uart_name                = "sim",
-            integrated_rom_size      = 0x8000,
+            integrated_rom_size      = 0x10000,
             integrated_main_ram_size = 0x00000000)
         self.platform.name = "sim"
         self.add_constant("SIM")
@@ -133,7 +129,6 @@
     parser = argparse.ArgumentParser(description="Linux on LiteX-VexRiscv Simulation")
 
     VexRiscvSMP.args_fill(parser)
-    parser.add_argument("--cpu-count",            default=2,               help="")
     parser.add_argument("--sdram-init",           action="store_true",     help="Init SDRAM with Linux images")
     parser.add_argument("--with-sdcard",          action="store_true",     help="Enable SDCard support")
     parser.add_argument("--trace",                action="store_true",     help="Enable VCD tracing")
@@ -148,11 +143,8 @@
     sim_config.add_module("serial2console", "serial")
 
     for i in range(2):
-<<<<<<< HEAD
-        soc = SoCSMP(args.cpu_count, args.sdram_init and i!=0)
-=======
-        soc = SoCSMP(args.cpu_variant, args.sdram_init and i!=0, args.with_sdcard)
->>>>>>> 72e9c46a
+        soc = SoCSMP(args.cpu_count, args.sdram_init and i!=0, args.with_sdcard)
+
         builder = Builder(soc,
             compile_gateware = i!=0,
             csr_json         = "build/sim/csr.json")
